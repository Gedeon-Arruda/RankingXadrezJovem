--- conflicted
+++ resolved
@@ -1,13 +1,5 @@
 {
-<<<<<<< HEAD
-<<<<<<< HEAD
-  "generated_at": 1757696555742,
-=======
-  "generated_at": 1757696943624,
->>>>>>> 0b74582 (Regenera players.json)
-=======
-  "generated_at": 1757697078779,
->>>>>>> 32b03cfb
+  "generated_at": 1757693961219,
   "count": 75,
   "players": [
     {
@@ -61,21 +53,9 @@
     {
       "username": "cleber_x",
       "blitz": 2203,
-<<<<<<< HEAD
-<<<<<<< HEAD
-      "bullet": 2446,
+      "bullet": 2461,
       "rapid": 2223,
-      "seenAt": 1757694052603,
-=======
-      "bullet": 2452,
-      "rapid": 2223,
-      "seenAt": 1757696645670,
->>>>>>> 0b74582 (Regenera players.json)
-=======
-      "bullet": 2452,
-      "rapid": 2223,
-      "seenAt": 1757696645670,
->>>>>>> 32b03cfb
+      "seenAt": 1757692169553,
       "profile": "https://lichess.org/@/cleber_x"
     },
     {
@@ -247,17 +227,14 @@
       "profile": "https://lichess.org/@/or1onchess"
     },
     {
-<<<<<<< HEAD
       "username": "msffla",
       "blitz": 1953,
-      "bullet": 1611,
+      "bullet": 1600,
       "rapid": 2157,
-      "seenAt": 1757696484569,
+      "seenAt": 1757690197327,
       "profile": "https://lichess.org/@/msffla"
     },
     {
-=======
->>>>>>> 32b03cfb
       "username": "dcm77",
       "blitz": 1950,
       "bullet": 2033,
