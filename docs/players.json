--- conflicted
+++ resolved
@@ -1,9 +1,5 @@
 {
-<<<<<<< HEAD
-  "generated_at": 1758642673317,
-=======
-  "generated_at": 1758642671911,
->>>>>>> 03cb3fe3
+  "generated_at": 1758642432515,
   "count": 77,
   "players": [
     {
